--- conflicted
+++ resolved
@@ -49,16 +49,15 @@
     && apt-get update \
     && apt-get -y install --no-install-recommends yarn \
     #
-<<<<<<< HEAD
     # Set alternate global install location that both uses have rights to access
     && mkdir -p /usr/local/share/npm-global \
     && chown ${USERNAME}:root /usr/local/share/npm-global \
     && npm config -g set prefix /usr/local/share/npm-global \
     && sudo -u ${USERNAME} npm config -g set prefix /usr/local/share/npm-global \
-=======
+    #
     # Tactically remove imagemagick due to https://security-tracker.debian.org/tracker/CVE-2019-10131
+    # Can leave in image once the CVE is resolved upstream or the node images move to "buster".
     && apt-get purge -y imagemagick imagemagick-6-common \
->>>>>>> 86ab5241
     #
     # Install eslint globally
     && npm install -g eslint \
